--- conflicted
+++ resolved
@@ -1,12 +1,7 @@
-<<<<<<< HEAD
-import type { Logger } from 'log4js'
+import type * as log4js from 'log4js'
 
-import type Application from '../../../application'
-import type { ChannelType, InstanceType } from '../../../common/application-event'
-=======
 import type Application from '../../../application.js'
 import type { ChannelType, InstanceType } from '../../../common/application-event.js'
->>>>>>> 8ed3420b
 
 export abstract class ChatCommandHandler {
   readonly name: string
@@ -32,7 +27,7 @@
 export interface ChatCommandContext {
   app: Application
 
-  logger: Logger
+  logger: log4js.Logger
   allCommands: ChatCommandHandler[]
   commandPrefix: string
   adminUsername: string
