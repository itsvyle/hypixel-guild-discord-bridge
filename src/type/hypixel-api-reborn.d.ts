import { skyblockMemberOptions } from 'hypixel-api-reborn'

declare module 'hypixel-api-reborn' {
  interface Client {
    getSkyblockProfiles(
      query: string,
      options: Partial<skyblockMemberOptions> & { raw: true }
    ): Promise<HypixelSkyblockRaw>
  }

  export interface HypixelSkyblockRaw {
    profiles: HypixelSkyblockProfileRaw[]
  }

  export interface HypixelSkyblockProfileRaw {
    selected: boolean
    cute_name: string
    profile_id: string
    members: Record<string, HypixelSkyblockMemberRaw>
    banking?: { balance?: number }
  }

  export type KuudraTier = 'none' | 'hot' | 'burning' | 'fiery' | 'infernal'

  export interface HypixelSkyblockMemberRaw {
    leveling?: { experience?: number }
<<<<<<< HEAD
    nether_island_player_data: {
      kuudra_completed_tiers: {
        none: number
        hot: number
        burning: number
        fiery: number
        infernal: number
=======
    dungeons: {
      dungeon_types: {
        catacombs: {
          tier_completions: {
            '0': number
            '1': number
            '2': number
            '3': number
            '4': number
            '5': number
            '6': number
            '7': number
          }
        }
        master_catacombs: {
          tier_completions: {
            '1': number
            '2': number
            '3': number
            '4': number
            '5': number
            '6': number
            '7': number
          }
        }
>>>>>>> 7d03e8d3
      }
    }
  }

  export interface HypixelSkyblockMuseumRaw {
    members: Record<string, unknown>
  }
}<|MERGE_RESOLUTION|>--- conflicted
+++ resolved
@@ -24,7 +24,6 @@
 
   export interface HypixelSkyblockMemberRaw {
     leveling?: { experience?: number }
-<<<<<<< HEAD
     nether_island_player_data: {
       kuudra_completed_tiers: {
         none: number
@@ -32,7 +31,8 @@
         burning: number
         fiery: number
         infernal: number
-=======
+      }
+    }
     dungeons: {
       dungeon_types: {
         catacombs: {
@@ -58,7 +58,6 @@
             '7': number
           }
         }
->>>>>>> 7d03e8d3
       }
     }
   }
