--- conflicted
+++ resolved
@@ -88,11 +88,7 @@
 
       await minecraftInstance.send(
         `/gc ${command.name}: ${command.description} ` +
-<<<<<<< HEAD
-        `(${minecraftInstance.config.commandPrefix}${command.example.replaceAll('%s', username)})`
-=======
           `(${minecraftInstance.config.commandPrefix}${command.example.replaceAll('%s', username)})`
->>>>>>> cd5ae535
       )
       return true
     }
