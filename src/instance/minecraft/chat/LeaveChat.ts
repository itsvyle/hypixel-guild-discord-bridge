import { MinecraftChatContext, MinecraftChatMessage } from '../common/ChatInterface'
import { LOCATION, SCOPE } from '../../../common/ClientInstance'
import { ColorScheme } from '../../discord/common/DiscordConfig'
import { EventType } from '../../../common/ApplicationEvent'

export default {
  onChat: function (context: MinecraftChatContext): void {
    const regex = /^(?:\[[A-Za-z+]{3,10}\] ){0,3}(\w{3,32}) left the guild!/g

    const match = regex.exec(context.message)
    if (match != null) {
      const username = match[1]

      context.application.emit('event', {
        localEvent: true,
        instanceName: context.instanceName,
        location: LOCATION.MINECRAFT,
        scope: SCOPE.PUBLIC,
        name: EventType.LEAVE,
        username,
        severity: ColorScheme.BAD,
<<<<<<< HEAD
        message: 'left the guild!',
=======
        message: context.message,
>>>>>>> 98bdc97f
        removeLater: false
      })
    }
  }
} satisfies MinecraftChatMessage<|MERGE_RESOLUTION|>--- conflicted
+++ resolved
@@ -19,11 +19,7 @@
         name: EventType.LEAVE,
         username,
         severity: ColorScheme.BAD,
-<<<<<<< HEAD
-        message: 'left the guild!',
-=======
         message: context.message,
->>>>>>> 98bdc97f
         removeLater: false
       })
     }
