import assert from 'node:assert'

import type { APIEmbed, TextBasedChannelFields, Webhook } from 'discord.js'
import { Client, GatewayIntentBits, Options, Partials, TextChannel } from 'discord.js'

import type { DiscordConfig } from '../../application-config.js'
import type Application from '../../application.js'
<<<<<<< HEAD
import { EventType, InstanceType, ChannelType, Severity } from '../../common/application-event.js'
import type {
  ChatEvent,
  ClientEvent,
  InstanceEvent,
  CommandEvent,
  ProfanityWarningEvent
} from '../../common/application-event.js'
=======
import type { ChatEvent, ClientEvent, CommandEvent, InstanceEvent } from '../../common/application-event.js'
import { ChannelType, EventType, InstanceType, Severity } from '../../common/application-event.js'
>>>>>>> e3bea3c7
import { ClientInstance, Status } from '../../common/client-instance.js'
import { escapeDiscord } from '../../util/shared-util.js'

import ChatManager from './chat-manager.js'
import { CommandManager } from './command-manager.js'
import StateHandler from './handlers/state-handler.js'
import StatusHandler from './handlers/status-handler.js'

export default class DiscordInstance extends ClientInstance<DiscordConfig> {
  private readonly stateHandler: StateHandler
  private readonly statusHandler: StatusHandler
  private readonly chatManager: ChatManager
  readonly commandsManager: CommandManager
  readonly client: Client
  private connected = false

  constructor(app: Application, instanceName: string, config: DiscordConfig) {
    super(app, instanceName, InstanceType.DISCORD, config)
    this.status = Status.FRESH

    this.client = new Client({
      makeCache: Options.cacheEverything(),
      intents: [
        GatewayIntentBits.Guilds,
        GatewayIntentBits.GuildMembers,
        GatewayIntentBits.GuildMessages,
        GatewayIntentBits.MessageContent,
        GatewayIntentBits.DirectMessages
      ],
      partials: [Partials.Channel, Partials.Message]
    })

    this.stateHandler = new StateHandler(this)
    this.statusHandler = new StatusHandler(this)
    this.chatManager = new ChatManager(this)
    this.commandsManager = new CommandManager(this)

    if (this.config.publicChannelIds.length === 0) {
      this.logger.info('no Discord public channels found')
    }

    if (this.config.officerChannelIds.length === 0) {
      this.logger.info('no Discord officer channels found')
    }

    if (this.config.officerRoleIds.length === 0) {
      this.logger.info('no Discord officer roles found')
    }

    this.app.on('chat', (event: ChatEvent) => {
      void this.onChat(event)
    })
    this.app.on('event', (event: ClientEvent) => {
      void this.onEvent(event)
    })
    this.app.on('instance', (event: InstanceEvent) => {
      void this.onInstance(event)
    })
    this.app.on('command', (event: CommandEvent) => {
      void this.onCommand(event)
    })
    this.app.on('profanityWarning', (event: ProfanityWarningEvent) => {
      void this.onProfanityWarning(event)
    })
  }

  async connect(): Promise<void> {
    assert(this.config.key)

    if (this.connected) {
      this.logger.error('Instance already connected once. Calling connect() again will bug it. Returning...')
      return
    }
    this.connected = true

    this.stateHandler.registerEvents()
    this.statusHandler.registerEvents()
    this.chatManager.registerEvents()
    this.commandsManager.registerEvents()

    await this.client.login(this.config.key)
  }

  private async onChat(event: ChatEvent): Promise<void> {
    let channels: string[]
    if (event.channelType === ChannelType.PUBLIC) {
      channels = this.config.publicChannelIds
    } else if (event.channelType === ChannelType.OFFICER) {
      channels = this.config.officerChannelIds
    } else {
      return
    }

    for (const _channelId of channels) {
      if (_channelId === event.channelId) continue

      const webhook = await this.getWebhook(_channelId)
      const displayUsername =
        event.replyUsername == undefined ? event.username : `${event.username}⇾${event.replyUsername}`

      // TODO: integrate instanceName
      await webhook.send({
        content: escapeDiscord(event.message),
        username: displayUsername,
        avatarURL: `https://mc-heads.net/avatar/${encodeURIComponent(event.username)}`
      })
    }
  }

  private lastRepeatEvent = 0
  private lastBlockEvent = 0

  private async onEvent(event: ClientEvent): Promise<void> {
    if (event.instanceName === this.instanceName) return

    if (event.eventType === EventType.REPEAT) {
      if (this.lastRepeatEvent + 5000 < Date.now()) {
        this.lastRepeatEvent = Date.now()
      } else {
        return
      }
    }
    if (event.eventType === EventType.BLOCK) {
      if (this.lastBlockEvent + 5000 < Date.now()) {
        this.lastBlockEvent = Date.now()
      } else {
        return
      }
    }

    const channels: string[] = []

    switch (event.eventType) {
      case EventType.AUTOMATED: {
        if (event.channelType === ChannelType.PUBLIC) {
          channels.push(...this.config.publicChannelIds)
        } else if (event.channelType === ChannelType.OFFICER) {
          channels.push(...this.config.officerChannelIds)
        } else {
          return
        }
        break
      }

      case EventType.REQUEST:
      case EventType.JOIN:
      case EventType.LEAVE:
      case EventType.KICK:
      case EventType.PROMOTE:
      case EventType.DEMOTE: {
        channels.push(...this.config.publicChannelIds, ...this.config.officerChannelIds)
        break
      }

      case EventType.MUTE:
      case EventType.UNMUTE: {
        channels.push(...this.config.officerChannelIds)
        break
      }

      case EventType.BLOCK:
      case EventType.MUTED:
      case EventType.OFFLINE:
      case EventType.ONLINE:
      case EventType.QUEST:
      case EventType.REPEAT: {
        channels.push(...this.config.publicChannelIds)
        break
      }

      default: {
        return
      }
    }

    const embed = {
      description: escapeDiscord(event.message),

      color: event.severity,
      footer: {
        text: event.instanceName
      }
    } satisfies APIEmbed
    if (event.username != undefined) {
      const extra = {
        title: escapeDiscord(event.username),
        url: `https://sky.shiiyu.moe/stats/${encodeURIComponent(event.username)}`,
        thumbnail: { url: `https://cravatar.eu/helmavatar/${encodeURIComponent(event.username)}.png` }
      }
      Object.assign(embed, extra)
    }

    await this.sendEmbed(channels, event.removeLater, embed)
  }

  private async onProfanityWarning(event: ProfanityWarningEvent): Promise<void> {
    const embed = {
      description: `Message by ${escapeDiscord(event.username)} filtered:\n\n'${escapeDiscord(event.oldMessage)}'\n->\n'${escapeDiscord(event.newMessage)}'`,
      color: Severity.BAD,
      footer: {
        text: `${event.instanceName} in ${event.channelType} chat`
      }
    } satisfies APIEmbed
    if (event.instanceType === InstanceType.MINECRAFT && event.username) {
      Object.assign(embed, {
        thumbnail: { url: `https://cravatar.eu/helmavatar/${encodeURIComponent(event.username)}.png` }
      })
    }

    await this.sendEmbed(this.config.officerChannelIds, false, embed)
  }

  private async sendEmbed(channels: string[], removeLater: boolean, embed: APIEmbed): Promise<void> {
    for (const channelId of channels) {
      const channel = (await this.client.channels.fetch(channelId)) as unknown as TextChannel | null
      if (channel == undefined) return

      const responsePromise = channel.send({ embeds: [embed] })

      if (removeLater) {
        const deleteAfter = this.config.deleteTempEventAfter
        setTimeout(
          () => {
            void responsePromise.then(async (response) => await response.delete())
          },
          deleteAfter * 60 * 1000
        )
      }
    }
  }

  private async onInstance(event: InstanceEvent): Promise<void> {
    if (event.instanceName === this.instanceName) return

    for (const channelId of this.config.publicChannelIds) {
      const channel = await this.client.channels.fetch(channelId)
      if (channel == undefined || !(channel instanceof TextChannel)) continue

      await channel
        .send({
          embeds: [
            {
              title: escapeDiscord(event.instanceName),
              description: escapeDiscord(event.message),
              color: Severity.INFO
            }
          ]
        })
        .then()
    }
  }

  private async onCommand(event: CommandEvent): Promise<void> {
    let channels: string[] = []

    switch (event.channelType) {
      case ChannelType.PUBLIC: {
        channels = this.config.publicChannelIds
        break
      }
      case ChannelType.OFFICER: {
        channels = this.config.officerChannelIds
        break
      }
      case ChannelType.PRIVATE: {
        if (event.discordChannelId) {
          channels = [event.discordChannelId]
        }
        break
      }
    }

    if (event.instanceName === this.instanceName && event.discordChannelId && event.alreadyReplied) {
      channels = channels.filter((id) => id !== event.discordChannelId)
    }
    if (channels.length === 0) return

    const embed = {
      title: escapeDiscord(event.username),
      url: `https://sky.shiiyu.moe/stats/${encodeURIComponent(event.username)}`,
      thumbnail: { url: `https://cravatar.eu/helmavatar/${encodeURIComponent(event.username)}.png` },
      color: Severity.GOOD,
      description: `${escapeDiscord(event.fullCommand)}\n**${escapeDiscord(event.commandResponse)}**`,
      footer: {
        text: event.instanceName
      }
    } satisfies APIEmbed

    await this.sendEmbed(channels, false, embed)
  }

  private async getWebhook(channelId: string): Promise<Webhook> {
    const channel = (await this.client.channels.fetch(channelId)) as unknown as TextBasedChannelFields | null
    if (channel == undefined) throw new Error(`no access to channel ${channelId}?`)
    const webhooks = await channel.fetchWebhooks()

    let webhook = webhooks.find((h) => h.owner?.id === this.client.user?.id)
    if (webhook == undefined) webhook = await channel.createWebhook({ name: 'Hypixel-Guild-Bridge' })
    return webhook
  }
}<|MERGE_RESOLUTION|>--- conflicted
+++ resolved
@@ -5,7 +5,6 @@
 
 import type { DiscordConfig } from '../../application-config.js'
 import type Application from '../../application.js'
-<<<<<<< HEAD
 import { EventType, InstanceType, ChannelType, Severity } from '../../common/application-event.js'
 import type {
   ChatEvent,
@@ -14,10 +13,6 @@
   CommandEvent,
   ProfanityWarningEvent
 } from '../../common/application-event.js'
-=======
-import type { ChatEvent, ClientEvent, CommandEvent, InstanceEvent } from '../../common/application-event.js'
-import { ChannelType, EventType, InstanceType, Severity } from '../../common/application-event.js'
->>>>>>> e3bea3c7
 import { ClientInstance, Status } from '../../common/client-instance.js'
 import { escapeDiscord } from '../../util/shared-util.js'
 
